// Copyright © 2015 Jerry Jacobs <jerry.jacobs@xor-gate.org>.
//
// Licensed under the Apache License, Version 2.0 (the "License");
// you may not use this file except in compliance with the License.
// You may obtain a copy of the License at
// http://www.apache.org/licenses/LICENSE-2.0
//
// Unless required by applicable law or agreed to in writing, software
// distributed under the License is distributed on an "AS IS" BASIS,
// WITHOUT WARRANTIES OR CONDITIONS OF ANY KIND, either express or implied.
// See the License for the specific language governing permissions and
// limitations under the License.

package sftpfs

import (
	"os"
	"time"

<<<<<<< HEAD
	"github.com/absfs/afero"
=======
	"github.com/gofunky/afero"
>>>>>>> c9e8ee1e
	"github.com/pkg/sftp"
)

// Fs is a afero.Fs implementation that uses functions provided by the sftp package.
//
// For details in any method, check the documentation of the sftp package
// (github.com/pkg/sftp).
type Fs struct {
	client *sftp.Client
}

func New(client *sftp.Client) afero.Fs {
	return &Fs{client: client}
}

func (s Fs) Name() string { return "sftpfs" }

func (s Fs) Create(name string) (afero.File, error) {
	return FileCreate(s.client, name)
}

func (s Fs) Mkdir(name string, perm os.FileMode) error {
	err := s.client.Mkdir(name)
	if err != nil {
		return err
	}
	return s.client.Chmod(name, perm)
}

func (s Fs) MkdirAll(path string, perm os.FileMode) error {
	// Fast path: if we can tell whether path is a directory or file, stop with success or error.
	dir, err := s.Stat(path)
	if err == nil {
		if dir.IsDir() {
			return nil
		}
		return err
	}

	// Slow path: make sure parent exists and then call Mkdir for path.
	i := len(path)
	for i > 0 && os.IsPathSeparator(path[i-1]) { // Skip trailing path separator.
		i--
	}

	j := i
	for j > 0 && !os.IsPathSeparator(path[j-1]) { // Scan backward over element.
		j--
	}

	if j > 1 {
		// Create parent
		err = s.MkdirAll(path[0:j-1], perm)
		if err != nil {
			return err
		}
	}

	// Parent now exists; invoke Mkdir and use its result.
	err = s.Mkdir(path, perm)
	if err != nil {
		// Handle arguments like "foo/." by
		// double-checking that directory doesn't exist.
		dir, err1 := s.Lstat(path)
		if err1 == nil && dir.IsDir() {
			return nil
		}
		return err
	}
	return nil
}

func (s Fs) Open(name string) (afero.File, error) {
	return FileOpen(s.client, name)
}

// OpenFile calls the OpenFile method on the SSHFS connection. The mode argument
// is ignored because it's ignored by the github.com/pkg/sftp implementation.
func (s Fs) OpenFile(name string, flag int, perm os.FileMode) (afero.File, error) {
	sshfsFile, err := s.client.OpenFile(name, flag)
	if err != nil {
		return nil, err
	}
	return &File{fd: sshfsFile}, nil
}

func (s Fs) Remove(name string) error {
	return s.client.Remove(name)
}

func (s Fs) RemoveAll(path string) error {
	// TODO have a look at os.RemoveAll
	// https://github.com/golang/go/blob/master/src/os/path.go#L66
	return nil
}

func (s Fs) Rename(oldname, newname string) error {
	return s.client.Rename(oldname, newname)
}

func (s Fs) Stat(name string) (os.FileInfo, error) {
	return s.client.Stat(name)
}

func (s Fs) Lstat(p string) (os.FileInfo, error) {
	return s.client.Lstat(p)
}

func (s Fs) Chmod(name string, mode os.FileMode) error {
	return s.client.Chmod(name, mode)
}

func (s Fs) Chtimes(name string, atime time.Time, mtime time.Time) error {
	return s.client.Chtimes(name, atime, mtime)
}<|MERGE_RESOLUTION|>--- conflicted
+++ resolved
@@ -17,12 +17,9 @@
 	"os"
 	"time"
 
-<<<<<<< HEAD
 	"github.com/absfs/afero"
-=======
-	"github.com/gofunky/afero"
->>>>>>> c9e8ee1e
 	"github.com/pkg/sftp"
+	"github.com/spf13/afero"
 )
 
 // Fs is a afero.Fs implementation that uses functions provided by the sftp package.
